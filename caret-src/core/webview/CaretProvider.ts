--- conflicted
+++ resolved
@@ -18,7 +18,6 @@
 export const CARET_SIDEBAR_ID = "caret.SidebarProvider"
 export const CARET_TAB_PANEL_ID = "caret.TabPanelProvider"
 
-<<<<<<< HEAD
 export class CaretProvider implements vscode.WebviewViewProvider {
 	public view?: vscode.WebviewView | vscode.WebviewPanel
 	private disposables: vscode.Disposable[] = []
@@ -28,15 +27,6 @@
 	private providerType: WebviewProviderType
 	private caretLogger: CaretLogger // Add caretLogger as a member
 	private auth0Client?: Auth0Client // CARET MODIFICATION: Add Auth0Client field
-=======
-export class CaretProvider extends ClineWebviewProvider {
-	// CARET MODIFICATION: 싱글톤 패턴을 위한 정적 인스턴스 변수 추가
-	private static instance: CaretProvider | null = null
-
-	// 페르소나 이미지 데이터 URI 저장용 변수
-	private _personaProfileDataUri: string = ""
-	private _personaThinkingDataUri: string = ""
->>>>>>> b9ec5847
 
 	constructor(
 		public readonly context: vscode.ExtensionContext,
@@ -44,7 +34,6 @@
 		providerType: WebviewProviderType = WebviewProviderType.SIDEBAR,
 		caretLoggerInstance?: CaretLogger, // Make optional and handle default inside
 	) {
-<<<<<<< HEAD
 		this.outputChannel = outputChannel
 		this.providerType = providerType
 		this.caretLogger = caretLoggerInstance || new CaretLogger() // Assign injected or new instance
@@ -56,21 +45,6 @@
 		this.caretLogger.setOutputChannel(outputChannel)
 		this.caretLogger.extensionActivated()
 		this.caretLogger.welcomePageLoaded() // Use instance method instead of global function
-=======
-		super(context, outputChannel, providerType)
-		caretLogger.info(`CaretProvider constructor called for ${providerType}.`)
-		caretLogger.setOutputChannel(outputChannel)
-		caretLogger.extensionActivated()
-		logCaretWelcome()
-
-		// CARET MODIFICATION: 싱글톤 인스턴스 설정
-		CaretProvider.instance = this
-	}
-
-	// CARET MODIFICATION: 싱글톤 인스턴스 접근자 메서드
-	public static getInstance(): CaretProvider | null {
-		return CaretProvider.instance
->>>>>>> b9ec5847
 	}
 
 	public getClientId(): string {
@@ -201,7 +175,6 @@
 			this.caretLogger.error(`[CaretProvider] Error loading banner image:`, e)
 		}
 
-<<<<<<< HEAD
 		let personaProfileDataUri = ""
 		let personaThinkingDataUri = ""
 		try {
@@ -222,35 +195,6 @@
 			}
 		} catch (e) {
 			this.caretLogger.debug(`[CaretProvider] No persona images found or error loading:`, e)
-=======
-		// CARET MODIFICATION: 페르소나 이미지 로딩 추가
-		let personaProfileDataUri = this._personaProfileDataUri || ""
-		let personaThinkingDataUri = this._personaThinkingDataUri || ""
-
-		// 저장된 이미지가 없으면 파일에서 로드
-		if (!personaProfileDataUri || !personaThinkingDataUri) {
-			try {
-				const personaDir = path.join(this.context.globalStorageUri.fsPath, "personas")
-				const profilePath = path.join(personaDir, "agent_profile.png")
-				const thinkingPath = path.join(personaDir, "agent_thinking.png")
-
-				if (fs.existsSync(profilePath)) {
-					const profileBuffer = fs.readFileSync(profilePath)
-					personaProfileDataUri = `data:image/png;base64,${profileBuffer.toString("base64")}`
-					this._personaProfileDataUri = personaProfileDataUri
-					caretLogger.debug(`[CaretProvider] Persona profile loaded, size: ${profileBuffer.length} bytes`)
-				}
-
-				if (fs.existsSync(thinkingPath)) {
-					const thinkingBuffer = fs.readFileSync(thinkingPath)
-					personaThinkingDataUri = `data:image/png;base64,${thinkingBuffer.toString("base64")}`
-					this._personaThinkingDataUri = personaThinkingDataUri
-					caretLogger.debug(`[CaretProvider] Persona thinking loaded, size: ${thinkingBuffer.length} bytes`)
-				}
-			} catch (e) {
-				caretLogger.debug(`[CaretProvider] No persona images found or error loading:`, e)
-			}
->>>>>>> b9ec5847
 		}
 
 		let updatedHtml = /*html*/ `
@@ -275,34 +219,12 @@
                     window.caretBanner = "${caretBannerDataUri}";
                     window.caretIcon = "${caretIconDataUri}";
                     window.personaProfile = "${personaProfileDataUri}";
-<<<<<<< HEAD
                     window.personaThinking = "${personaThinkingDataUri}";
                 </script>
 				<script type="module" nonce="${nonce}" src="${scriptUri}"></script>
 			</body>
 		</html>
 		`
-=======
-                    window.personaThinking = "${personaThinkingDataUri}";`,
-		)
-
-		// Update Content-Security-Policy to allow data: URLs and asset URLs for persona images
-		updatedHtml = updatedHtml.replace(/content="([^"]*)"/, (match, csp) => {
-			// Only modify the img-src policy
-			const policies = csp.split("; ")
-			const updatedPolicies = policies.map((policy: string) => {
-				if (policy.startsWith("img-src")) {
-					// CARET MODIFICATION: 이미지 로딩을 위한 CSP 설정 강화
-					const imgSrcValue = `img-src 'self' ${webview.cspSource} https://*.vscode-cdn.net https: data: blob: asset: vscode-resource: *`
-					console.log("[CaretProvider] Setting CSP img-src:", imgSrcValue)
-					return imgSrcValue
-				}
-				return policy
-			})
-			return `content="${updatedPolicies.join("; ")}"`
-		})
-
->>>>>>> b9ec5847
 		return updatedHtml
 	}
 
@@ -402,7 +324,6 @@
 			this.caretLogger.error(`[CaretProvider] HMR - Error loading banner image:`, e)
 		}
 
-<<<<<<< HEAD
 		let personaProfileDataUri = ""
 		let personaThinkingDataUri = ""
 		try {
@@ -423,35 +344,6 @@
 			}
 		} catch (e) {
 			this.caretLogger.debug(`[CaretProvider] HMR - No persona images found or error loading:`, e)
-=======
-		// CARET MODIFICATION: 페르소나 이미지 로딩 추가 (HMR 모드)
-		let personaProfileDataUri = this._personaProfileDataUri || ""
-		let personaThinkingDataUri = this._personaThinkingDataUri || ""
-
-		// 저장된 이미지가 없으면 파일에서 로드
-		if (!personaProfileDataUri || !personaThinkingDataUri) {
-			try {
-				const personaDir = path.join(this.context.globalStorageUri.fsPath, "personas")
-				const profilePath = path.join(personaDir, "agent_profile.png")
-				const thinkingPath = path.join(personaDir, "agent_thinking.png")
-
-				if (fs.existsSync(profilePath)) {
-					const profileBuffer = fs.readFileSync(profilePath)
-					personaProfileDataUri = `data:image/png;base64,${profileBuffer.toString("base64")}`
-					this._personaProfileDataUri = personaProfileDataUri
-					caretLogger.debug(`[CaretProvider] HMR - Persona profile loaded, size: ${profileBuffer.length} bytes`)
-				}
-
-				if (fs.existsSync(thinkingPath)) {
-					const thinkingBuffer = fs.readFileSync(thinkingPath)
-					personaThinkingDataUri = `data:image/png;base64,${thinkingBuffer.toString("base64")}`
-					this._personaThinkingDataUri = personaThinkingDataUri
-					caretLogger.debug(`[CaretProvider] HMR - Persona thinking loaded, size: ${thinkingBuffer.length} bytes`)
-				}
-			} catch (e) {
-				caretLogger.debug(`[CaretProvider] HMR - No persona images found or error loading:`, e)
-			}
->>>>>>> b9ec5847
 		}
 
 		return /*html*/ `
